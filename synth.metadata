{
  "sources": [
    {
      "git": {
        "name": ".",
        "remote": "https://github.com/googleapis/google-oauth-java-client.git",
<<<<<<< HEAD
        "sha": "6e2619024bfb4ff3b474847c2bf036af53b7ab5c"
=======
        "sha": "74137da98730a0ad1f3f548c3a6a33ba0fe9932f"
>>>>>>> 7c2a4366
      }
    },
    {
      "git": {
        "name": "synthtool",
        "remote": "https://github.com/googleapis/synthtool.git",
        "sha": "a6b97202771f89a4b76873d43ea9a07d7fc95f91"
      }
    }
  ],
  "generatedFiles": [
    ".github/CODEOWNERS",
    ".github/ISSUE_TEMPLATE/bug_report.md",
    ".github/ISSUE_TEMPLATE/feature_request.md",
    ".github/ISSUE_TEMPLATE/support_request.md",
    ".github/PULL_REQUEST_TEMPLATE.md",
    ".github/blunderbuss.yml",
    ".github/generated-files-bot.yml",
    ".github/release-please.yml",
    ".github/release-trigger.yml",
    ".github/snippet-bot.yml",
    ".github/sync-repo-settings.yaml",
    ".github/trusted-contribution.yml",
    ".github/workflows/approve-readme.yaml",
    ".github/workflows/auto-release.yaml",
    ".github/workflows/samples.yaml",
    ".kokoro/build.bat",
    ".kokoro/build.sh",
    ".kokoro/coerce_logs.sh",
    ".kokoro/common.cfg",
    ".kokoro/common.sh",
    ".kokoro/continuous/common.cfg",
    ".kokoro/continuous/java8.cfg",
    ".kokoro/dependencies.sh",
    ".kokoro/nightly/common.cfg",
    ".kokoro/nightly/integration.cfg",
    ".kokoro/nightly/java11.cfg",
    ".kokoro/nightly/java7.cfg",
    ".kokoro/nightly/java8-osx.cfg",
    ".kokoro/nightly/java8-win.cfg",
    ".kokoro/nightly/java8.cfg",
    ".kokoro/nightly/samples.cfg",
    ".kokoro/populate-secrets.sh",
    ".kokoro/presubmit/clirr.cfg",
    ".kokoro/presubmit/common.cfg",
    ".kokoro/presubmit/dependencies.cfg",
    ".kokoro/presubmit/integration.cfg",
    ".kokoro/presubmit/java11.cfg",
    ".kokoro/presubmit/java7.cfg",
    ".kokoro/presubmit/java8-osx.cfg",
    ".kokoro/presubmit/java8-win.cfg",
    ".kokoro/presubmit/java8.cfg",
    ".kokoro/presubmit/linkage-monitor.cfg",
    ".kokoro/presubmit/lint.cfg",
    ".kokoro/presubmit/samples.cfg",
    ".kokoro/readme.sh",
    ".kokoro/release/bump_snapshot.cfg",
    ".kokoro/release/common.cfg",
    ".kokoro/release/common.sh",
    ".kokoro/release/drop.cfg",
    ".kokoro/release/drop.sh",
    ".kokoro/release/promote.cfg",
    ".kokoro/release/promote.sh",
    ".kokoro/release/publish_javadoc.cfg",
    ".kokoro/release/publish_javadoc.sh",
    ".kokoro/release/publish_javadoc11.cfg",
    ".kokoro/release/publish_javadoc11.sh",
    ".kokoro/release/snapshot.cfg",
    ".kokoro/release/snapshot.sh",
    ".kokoro/release/stage.cfg",
    ".kokoro/release/stage.sh",
    ".kokoro/trampoline.sh",
    "CODE_OF_CONDUCT.md",
    "CONTRIBUTING.md",
    "LICENSE",
    "SECURITY.md",
    "codecov.yaml",
    "samples/install-without-bom/pom.xml",
    "samples/pom.xml",
    "samples/snapshot/pom.xml",
    "samples/snippets/pom.xml"
  ]
}<|MERGE_RESOLUTION|>--- conflicted
+++ resolved
@@ -4,11 +4,7 @@
       "git": {
         "name": ".",
         "remote": "https://github.com/googleapis/google-oauth-java-client.git",
-<<<<<<< HEAD
-        "sha": "6e2619024bfb4ff3b474847c2bf036af53b7ab5c"
-=======
         "sha": "74137da98730a0ad1f3f548c3a6a33ba0fe9932f"
->>>>>>> 7c2a4366
       }
     },
     {
